#!/usr/bin/env python
<<<<<<< HEAD
import json
=======
>>>>>>> fbade284
import sys
import threading
from collections import defaultdict

import rclpy
from control_msgs.action import GripperCommand
from rcl_interfaces.msg import ParameterDescriptor
from rclpy.action import ActionServer, CancelResponse, GoalResponse
from rclpy.callback_groups import ReentrantCallbackGroup
from rclpy.node import Node
from rclpy.qos import QoSDurabilityPolicy, QoSHistoryPolicy, QoSProfile
from sensor_msgs.msg import JointState
from std_msgs.msg import Float32
from std_srvs.srv import Empty

STATUS_UPDATE_INTERVAL_S = 0.2
UPDATE_RATE_HZ = 20


class Gripper:
    STATUS_UPDATE_RATE_HZ = 50
    ACTION_TIMEOUT_S = 10.0

    def __init__(self, action_name, gripper_name, node, external_sim=False):
        self.name = gripper_name
        self._node = node
        self._position = 100.0
        self._at_pos = True
        self._external_sim = external_sim
        self._goal_handle = None
        self._goal_lock = threading.Lock()
        self._action_server = ActionServer(
            self._node,
            GripperCommand,
            action_name,
            execute_callback=self._gripper_action_execute,
            handle_accepted_callback=self._handle_accepted_callback,
            goal_callback=self._goal_callback,
            cancel_callback=self._cancel_callback,
            callback_group=ReentrantCallbackGroup(),
        )

        # Queue of 1, latch the last message
        qos_profile = QoSProfile(
            history=QoSHistoryPolicy.KEEP_LAST,
            depth=1,
            durability=QoSDurabilityPolicy.TRANSIENT_LOCAL,
        )

        cmd_pos_topic = f"~/{gripper_name}/cmd_pos"
        self._cmd_pos_pub = self._node.create_publisher(
            Float32,
            cmd_pos_topic,
            qos_profile=qos_profile,
        )
        cmd_effort_topic = f"~/{gripper_name}/cmd_effort"
        self._cmd_effort_pub = self._node.create_publisher(
            Float32,
            cmd_effort_topic,
            qos_profile=qos_profile,
        )

        self._subs = []
        fb_pos_topic = f"~/{gripper_name}/fb_pos"
        self._subs.append(
            self._node.create_subscription(
                Float32, fb_pos_topic, self._on_fb_pos_received, 10
            )
        )
        fb_closed_topic = f"~/{gripper_name}/fb_at_pos"
        self._subs.append(
            self._node.create_subscription(
                Float32, fb_closed_topic, self._on_fb_at_pos_received, 10
            )
        )

    @property
    def position(self):
        return self._position

    @property
    def at_pos(self):
        return self._at_pos

    def _handle_accepted_callback(self, goal_handle):
        with self._goal_lock:
            # This server only allows one goal at a time
            if self._goal_handle is not None and self._goal_handle.is_active:
                self._node.get_logger().info("Aborting previous goal")
                # Abort the existing goal
                self._goal_handle.abort()
            self._goal_handle = goal_handle
        goal_handle.execute()

    def _goal_callback(self, _goal_request):
        self._node.get_logger().info("Received goal request")
        return GoalResponse.ACCEPT

    def _cancel_callback(self, goal):
        self._node.get_logger().info("Received cancel request")
        return CancelResponse.ACCEPT

    def _gripper_action_execute(self, goal_handle):
        self._node.get_logger().info(
            "Execute goal: position=%.1f, max_effort=%.1f"
            % (
                goal_handle.request.command.position,
                goal_handle.request.command.max_effort,
            )
        )
        self._at_pos = self._position == goal_handle.request.command.position
        self._cmd_pos_pub.publish(Float32(data=goal_handle.request.command.position))
        self._cmd_effort_pub.publish(
            Float32(data=goal_handle.request.command.max_effort)
        )

        if self._external_sim:
            r = self._node.create_rate(self.STATUS_UPDATE_RATE_HZ)
            start_time = self._node.get_clock().now()
            reached = False
            while rclpy.ok():
                if not goal_handle.is_active:
                    self._node.get_logger().info("Goal aborted")
                    return GripperCommand.Result()

                if goal_handle.is_cancel_requested:
                    goal_handle.canceled()
                    self._node.get_logger().info("Goal canceled")
                    return GripperCommand.Result()
                if self._at_pos:
                    reached = True
                    break
                if self._node.get_clock().now() - start_time >= rclpy.time.Duration(
                    seconds=self.ACTION_TIMEOUT_S
                ):
                    break
                r.sleep()
        else:
            self._position = goal_handle.request.command.position
            reached = True

        with self._goal_lock:
            if not goal_handle.is_active:
                self._node.get_logger().info("Goal aborted")
                return GripperCommand.Result()

            goal_handle.succeed()
            result = GripperCommand.Result()
            # not necessarily the current position of the gripper
            # if the gripper did not reach its goal position.
            result.position = goal_handle.request.command.position
            result.effort = goal_handle.request.command.max_effort
            result.stalled = False
            result.reached_goal = reached
            return result

    def _on_fb_pos_received(self, msg):
        self._position = msg.data

    def _on_fb_at_pos_received(self, msg):
        self._at_pos = msg.data

    def _on_connected(self):
        self._node.get_logger().info("Simulation connected")
        self._connected = True

    def _on_disconnected(self):
        self._node.get_logger().info("Simulation disconnected")
        self._connected = False


class GripperStatus:
    FINGER_OPEN_POS = -0.05
    FINGER_CLOSED_POS = 0.0

    def __init__(self, grippers, node):
        self._node = node
        self._grippers = grippers
        self._pub = self._node.create_publisher(JointState, "joint_states", 5)
        self._pos_fb_pubs = {}
        for gripper in (g.gripper for g in self._grippers):
            self._pos_fb_pubs[gripper.name] = self._node.create_publisher(
                JointState, f"~/{gripper.name}/position_feedback", 5
            )

    def publish_status(self):
        state_msg = JointState()
        state_msg.header.stamp = self._node.get_clock().now().to_msg()
        for gripper in (g.gripper for g in self._grippers):
            pos = gripper.position
            joint_pos = self.FINGER_OPEN_POS + (100.0 - pos) / 100.0 * (
                self.FINGER_CLOSED_POS - self.FINGER_OPEN_POS
            )
            state_msg.name.append(f"{gripper.name}_ar_gripper_body_finger1")
            state_msg.position.append(joint_pos)

            pos_msg = JointState()
            pos_msg.header.stamp = state_msg.header.stamp
            pos_msg.name.append("finger1")
            pos_msg.position.append(pos)
            self._pos_fb_pubs[gripper.name].publish(pos_msg)

        self._pub.publish(state_msg)


class ARGripper:
    def __init__(self, gripper_name, node, external_sim=False):
        self._node = node
        self.gripper = Gripper(f"~/{gripper_name}", gripper_name, node, external_sim)
        self._calibrate_srv = self._node.create_service(
            Empty, f"~/{gripper_name}/calibrate", self._calibrate_srv
        )

    def _calibrate_srv(self, _request, response):
        self._node.get_logger().info("Calibrate service called")
        return response


class ARGripperSimNode(Node):
    STATUS_UPDATE_INTERVAL_S = 0.2

    def __init__(self):
        super().__init__("ar_gripper_sim")

        external_sim = self.declare_parameter(
            "external_sim",
            False,
            ParameterDescriptor(
                description=(
                    "Whether the gripper is connected to an external simulation, such as Gazebo, or "
                    "if this node should provide the output"
                ),
                read_only=True,
            ),
        )
        gripper_params_json = self.declare_parameter(
            "grippers",
            "{}",
            ParameterDescriptor(
                description="The parameters for each gripper. See additional_constraints for format",
                additional_constraints=(
                    'Must be a JSON string in the format {"gripper_1_name_string": '
                    '[1], "gripper_2_name": [5]}, where the value is the servo RS-485 ID. '
                    "Currently only one servo ID per gripper is supported"
                ),
                read_only=True,
            ),
        )
        gripper_params = json.loads(gripper_params_json.value)

        self.get_logger().info("ARGripper sim driver starting")

        grippers = []
        for gripper_name, servo_ids in gripper_params.items():
            if len(servo_ids) != 1:
                raise ValueError(
                    f"Only one servo ID per gripper is supported, but gripper '{gripper_name}' has {len(servo_ids)}"
                )
            gripper = ARGripper(gripper_name, self, external_sim=external_sim.value)
            grippers.append(gripper)

        self.status = GripperStatus(grippers, self)
        self.create_timer(self.STATUS_UPDATE_INTERVAL_S, self._send_status)

    def _send_status(self):
        try:
            self.status.publish_status()
        except Exception as e:
            self.get_logger().error(
                f"Exception while publishing status {e}", throttle_duration_sec=5.0
            )


def main():
    print("DEPRECATED! No longer matches ar_gripper.py.")
    sys.exit(1)

    rclpy.init(args=sys.argv)

    try:
        executor = rclpy.executors.MultiThreadedExecutor()
        ar_gripper_node = ARGripperSimNode()
        executor.add_node(ar_gripper_node)

        try:
            executor.spin()
        finally:
            ar_gripper_node.destroy_node()
    finally:
        rclpy.shutdown()


if __name__ == "__main__":
    main()<|MERGE_RESOLUTION|>--- conflicted
+++ resolved
@@ -1,11 +1,7 @@
 #!/usr/bin/env python
-<<<<<<< HEAD
 import json
-=======
->>>>>>> fbade284
 import sys
 import threading
-from collections import defaultdict
 
 import rclpy
 from control_msgs.action import GripperCommand
